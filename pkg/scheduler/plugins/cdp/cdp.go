--- conflicted
+++ resolved
@@ -49,11 +49,7 @@
 
 // New return CooldownProtectionPlugin
 func New(arguments framework.Arguments) framework.Plugin {
-<<<<<<< HEAD
-	plugin := &CooldownProtectionPlugin{cooldownTimeForPreemptedJob: 5 * time.Minute}
-=======
 	plugin := &CooldownProtectionPlugin{cooldownTimeForPreemptedJob: time.Minute}
->>>>>>> 2f7312aa
 	if cooldownTimeForPreemptedJobI, ok := arguments[cooldownTimeForPreemptedJobOpt]; ok {
 		if cooldownTimeForPreemptedJobS, ok := cooldownTimeForPreemptedJobI.(string); ok {
 			cooldownTimeForPreemptedJob, err := time.ParseDuration(cooldownTimeForPreemptedJobS)
@@ -131,11 +127,8 @@
 	klog.V(4).Info("plugin cdp session open")
 	ssn.AddPreemptableFn(sp.Name(), preemptableFn)
 
-<<<<<<< HEAD
-=======
 	// after eviction, the pod is removed and pod-group status is changed to pending
 	// and goes through the entire scheduling chain again
->>>>>>> 2f7312aa
 	ssn.AddJobEnqueueableFn(sp.Name(), func(obj interface{}) int {
 		job := obj.(*api.JobInfo)
 		if job.PodGroup == nil {
